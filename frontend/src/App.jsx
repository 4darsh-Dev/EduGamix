import { useEffect, useState } from 'react'
import { BrowserRouter, Route, Routes } from 'react-router-dom'
import './App.css'
import HomePage from './pages/HomePage'
import CoursesPage from './pages/CoursesPage'
import CoursePage from './pages/CoursePage'
import CourseInterview from './pages/CoursesInterview'
import Navbar from './components/Navbar'
import ProtectedRoute from './components/ProtectedRoute'
import { useAuth0 } from '@auth0/auth0-react'
import ProfileCreationModal from './components/ProfileCreation'
const { VITE_AUTH0_DOMAIN, VITE_AUTH0_CLIENT_ID, VITE_AUTH0_AUDIENCE } =
  import.meta.env
import JobListingPage from './pages/JobListingPage'
import JobDescription from './pages/jobDescriptionStatic'
import AvatarModel from './components/AvatarModel'
import DisplayModel from './pages/DisplayModel'
import ProfilePage from './pages/ProfilePage'
<<<<<<< HEAD

import InterviewSimulation from './pages/InterviewSimulation'

=======
import LeaderboardPage from './pages/LeaderBoard'
>>>>>>> 6cf906c4

function App() {
  const [userData, setUserData] = useState(null)
  const [profileModalOpen, setProfileModalOpen] = useState(false)
  const {
    isAuthenticated,
    isLoading,
    loginWithRedirect,
    getAccessTokenSilently,
    user
  } = useAuth0()
  useEffect(() => {
    if (user) {
      console.log('initializing user')
      const email = user.email
      console.log('user', user)
      userInit(email)
    }
  }, [isAuthenticated, isLoading, user])
  useEffect(() => {
    const checkAuth = async () => {
      if (!isAuthenticated && !isLoading) {
        try {
          await getAccessTokenSilently({
            audience: VITE_AUTH0_AUDIENCE,
            scope: 'openid profile email'
          }) // Tries to silently authenticate
          console.log('got access token')
        } catch (error) {
          console.error('Silent authentication failed:', error)
        }
      }
    }
    checkAuth()
  }, [getAccessTokenSilently])

  const userInit = async (email) => {
    try {
      const response = await fetch(
        `${import.meta.env.VITE_BACKEND_URL}/user/get-user?email=${email}`
      )
      if (response) {
        const data = await response.json()
        setUserData(data)
        setProfileModalOpen(false)
      } else {
        setProfileModalOpen(true)
      }
    } catch (error) {
      console.log(error)
    }
  }
  return (
    <div className='min-h-screen flex flex-col items-center '>
      <Navbar />
      <main className='flex-grow pt-20'>
        <ProfileCreationModal
          isOpen={profileModalOpen}
          setProfileModalOpen={setProfileModalOpen}
        />
        <Routes>
          <Route path='/' element={<HomePage />} />
          <Route
            path='/dashboard'
            element={
              <ProtectedRoute isAuthenticated={isAuthenticated}>
                <div>Dashboard</div>
              </ProtectedRoute>
            }
          />
          <Route path='/courses' element={<CoursesPage />} />
          <Route path='/course-1' element={<CoursePage />} />
          <Route path='/job-listing' element={<JobListingPage />} />
          <Route path='/job-description' element={<JobDescription />} />
          <Route path='/course-1-interview' element={<CourseInterview />} />
<<<<<<< HEAD
          <Route path='/avatar' element = {<DisplayModel />} />
          <Route path='/profile' element = {<ProfilePage />} />
          <Route path='/interview-simulation' element = {<InterviewSimulation />} />
=======
          <Route path='/avatar' element={<DisplayModel />} />
          <Route path='/profile' element={<ProfilePage />} />
>>>>>>> 6cf906c4

          <Route path='/leader' element={<LeaderboardPage />} />
        </Routes>
      </main>
    </div>
  )
}

export default App<|MERGE_RESOLUTION|>--- conflicted
+++ resolved
@@ -16,13 +16,10 @@
 import AvatarModel from './components/AvatarModel'
 import DisplayModel from './pages/DisplayModel'
 import ProfilePage from './pages/ProfilePage'
-<<<<<<< HEAD
 
 import InterviewSimulation from './pages/InterviewSimulation'
 
-=======
 import LeaderboardPage from './pages/LeaderBoard'
->>>>>>> 6cf906c4
 
 function App() {
   const [userData, setUserData] = useState(null)
@@ -98,14 +95,9 @@
           <Route path='/job-listing' element={<JobListingPage />} />
           <Route path='/job-description' element={<JobDescription />} />
           <Route path='/course-1-interview' element={<CourseInterview />} />
-<<<<<<< HEAD
           <Route path='/avatar' element = {<DisplayModel />} />
           <Route path='/profile' element = {<ProfilePage />} />
           <Route path='/interview-simulation' element = {<InterviewSimulation />} />
-=======
-          <Route path='/avatar' element={<DisplayModel />} />
-          <Route path='/profile' element={<ProfilePage />} />
->>>>>>> 6cf906c4
 
           <Route path='/leader' element={<LeaderboardPage />} />
         </Routes>
