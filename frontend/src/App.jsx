import { useEffect, useState } from 'react'
import { BrowserRouter, Route, Routes } from 'react-router-dom'
import './App.css'
import HomePage from './pages/HomePage'
import CoursesPage from './pages/CoursesPage'
import CoursePage from './pages/CoursePage'
import CourseInterview from './pages/CoursesInterview'
<<<<<<< HEAD
import Navbar from './components/Navbar'
import ProtectedRoute from './components/ProtectedRoute'
import { useAuth0 } from '@auth0/auth0-react'
import ProfileCreationModal from './components/ProfileCreation'
const { VITE_AUTH0_DOMAIN, VITE_AUTH0_CLIENT_ID, VITE_AUTH0_AUDIENCE } =
  import.meta.env
=======
import JobListingPage from './pages/JobListingPage'
>>>>>>> bf4e268f

function App() {
  const {
    isAuthenticated,
    isLoading,
    loginWithRedirect,
    getAccessTokenSilently,
    user
  } = useAuth0()

  useEffect(() => {
    const checkAuth = async () => {
      if (!isAuthenticated && !isLoading) {
        try {
          await getAccessTokenSilently({
            audience: VITE_AUTH0_AUDIENCE,
            scope: 'openid profile email'
          }) // Tries to silently authenticate
          console.log('got access token')
        } catch (error) {
          console.error('Silent authentication failed:', error)
        }
      }
    }
    checkAuth()
  }, [getAccessTokenSilently])

  return (
<<<<<<< HEAD
    <div className='min-h-screen'>
      <main className='flex-grow'>
        <Navbar />
        <Routes>
          <Route path='/' element={<HomePage />} />
=======
    
      <BrowserRouter>
        <div className="min-h-screen">
          <main className='flex-grow'>
            <Routes>
              <Route path='/' element={<HomePage />} />
              <Route path='/courses' element={<CoursesPage />} />
              <Route path='/course-1' element={<CoursePage />} />
              <Route path='/job-listing' element={<JobListingPage />} />
              <Route path='/course-1-interview' element={<CourseInterview />} />
              {/* <Route path='/geotags' element={<TaggingPage />} />
              <Route path='/solutions' element={<SolutionsPage />} />
              <Route path='/about' element={<AboutUsPage />} />
              <Route path='/contact' element={<ContactUsPage />} />
              <Route path='/dashboard' element={<DashboardPage />} />
              <Route path='/marketplace' element={<MarketHome />} /> */}
              
            </Routes>
          </main>
        </div>
      </BrowserRouter>
>>>>>>> bf4e268f

          <Route
            path='/dashboard'
            element={
              <ProtectedRoute isAuthenticated={isAuthenticated}>
                <ProfileCreationModal isOpen={true} />
                <div>Dashboard</div>
              </ProtectedRoute>
            }
          />
          <Route path='/courses' element={<CoursesPage />} />
          <Route path='/course-1' element={<CoursesPage />} />
          <Route path='/course-1-interview' element={<CourseInterview />} />
        </Routes>
      </main>
    </div>
  )
}

export default App<|MERGE_RESOLUTION|>--- conflicted
+++ resolved
@@ -5,16 +5,13 @@
 import CoursesPage from './pages/CoursesPage'
 import CoursePage from './pages/CoursePage'
 import CourseInterview from './pages/CoursesInterview'
-<<<<<<< HEAD
 import Navbar from './components/Navbar'
 import ProtectedRoute from './components/ProtectedRoute'
 import { useAuth0 } from '@auth0/auth0-react'
 import ProfileCreationModal from './components/ProfileCreation'
 const { VITE_AUTH0_DOMAIN, VITE_AUTH0_CLIENT_ID, VITE_AUTH0_AUDIENCE } =
   import.meta.env
-=======
 import JobListingPage from './pages/JobListingPage'
->>>>>>> bf4e268f
 
 function App() {
   const {
@@ -43,36 +40,11 @@
   }, [getAccessTokenSilently])
 
   return (
-<<<<<<< HEAD
     <div className='min-h-screen'>
       <main className='flex-grow'>
         <Navbar />
         <Routes>
           <Route path='/' element={<HomePage />} />
-=======
-    
-      <BrowserRouter>
-        <div className="min-h-screen">
-          <main className='flex-grow'>
-            <Routes>
-              <Route path='/' element={<HomePage />} />
-              <Route path='/courses' element={<CoursesPage />} />
-              <Route path='/course-1' element={<CoursePage />} />
-              <Route path='/job-listing' element={<JobListingPage />} />
-              <Route path='/course-1-interview' element={<CourseInterview />} />
-              {/* <Route path='/geotags' element={<TaggingPage />} />
-              <Route path='/solutions' element={<SolutionsPage />} />
-              <Route path='/about' element={<AboutUsPage />} />
-              <Route path='/contact' element={<ContactUsPage />} />
-              <Route path='/dashboard' element={<DashboardPage />} />
-              <Route path='/marketplace' element={<MarketHome />} /> */}
-              
-            </Routes>
-          </main>
-        </div>
-      </BrowserRouter>
->>>>>>> bf4e268f
-
           <Route
             path='/dashboard'
             element={
@@ -84,6 +56,7 @@
           />
           <Route path='/courses' element={<CoursesPage />} />
           <Route path='/course-1' element={<CoursesPage />} />
+              <Route path='/job-listing' element={<JobListingPage />} />
           <Route path='/course-1-interview' element={<CourseInterview />} />
         </Routes>
       </main>
